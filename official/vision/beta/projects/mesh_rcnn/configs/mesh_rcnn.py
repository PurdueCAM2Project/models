# Copyright 2021 The TensorFlow Authors. All Rights Reserved.
#
# Licensed under the Apache License, Version 2.0 (the "License");
# you may not use this file except in compliance with the License.
# You may obtain a copy of the License at
#
#     http://www.apache.org/licenses/LICENSE-2.0
#
# Unless required by applicable law or agreed to in writing, software
# distributed under the License is distributed on an "AS IS" BASIS,
# WITHOUT WARRANTIES OR CONDITIONS OF ANY KIND, either express or implied.
# See the License for the specific language governing permissions and
# limitations under the License.
"""Mesh R-CNN configuration definition."""

import dataclasses

from official.modeling import hyperparams  # type: ignore

<<<<<<< HEAD
from official.vision.configs import common
from official.vision.configs import decoders
from official.core import config_definitions as cfg

=======
>>>>>>> 1fead96d
@dataclasses.dataclass
class ZHead(hyperparams.Config):
    """Parameterization for the Mesh R-CNN Z Head."""
    num_fc: int = 2
    fc_dim: int = 1024
    cls_agnostic: bool = False
    num_classes: int = 9

@dataclasses.dataclass
class VoxelHead(hyperparams.Config):
  """Parameterization for the Mesh R-CNN Voxel Branch Prediction Head."""
  voxel_depth: int = 28
  conv_dim: int = 256
  num_conv: int = 0
  use_group_norm: bool = False
  predict_classes: bool = False
  bilinearly_upscale_input: bool = True
  class_based_voxel: bool = False
  num_classes: int = 0

@dataclasses.dataclass
class MeshHead(hyperparams.Config):
  """Parameterization for the Mesh R-CNN Mesh Head."""
  num_stages: int = 3
  stage_depth: int = 3
  output_dim: int = 128
  graph_conv_init: str = 'normal'

@dataclasses.dataclass
class MeshLosses(hyperparams.Config):
  """Parameterization for the Mesh R-CNN Mesh and Voxel Losses."""
  voxel_weight: float = 0.0
  chamfer_weight: float = 1.0
  normal_weight: float = 0.0
  edge_weight: float = 0.1
  true_num_samples: int = 5000
  pred_num_samples: int = 5000

#Parser and dataconfig from Mask-RCNN(Subject to change)
@dataclasses.dataclass
class Parser(hyperparams.Config):
  num_channels: int = 3
  match_threshold: float = 0.5
  unmatched_threshold: float = 0.5
  rpn_match_threshold: float = 0.7, 
  rpn_unmatched_threshold: float = 0.3, 
  rpn_batch_size_per_im: int = 256, 
  rpn_fg_fraction: float = 0.5, 
  aug_rand_hflip: bool = False, 
  aug_scale_min: float = 1, 
  aug_scale_max: int = 1, 
  skip_crowd_during_training: bool = True, 
  max_num_instances: int =100, 
  max_num_verts: int = 108416, 
  max_num_faces: int = 126748, 
  max_num_voxels: int = 2097152, 
  include_mask: bool = True, 
  mask_crop_size: int = 112

@dataclasses.dataclass
class DataConfig(cfg.DataConfig):
  """Input config for training."""
  input_path: str = ''
  global_batch_size: int = 0
  is_training: bool = False
  dtype: str = 'bfloat16'
  decoder: common.DataDecoder = common.DataDecoder()
  parser: Parser = Parser()
  shuffle_buffer_size: int = 10000
  file_type: str = 'tfrecord'
  drop_remainder: bool = True
  # Number of examples in the data set, it's used to create the annotation file.
  num_examples: int = -1
<|MERGE_RESOLUTION|>--- conflicted
+++ resolved
@@ -17,13 +17,11 @@
 
 from official.modeling import hyperparams  # type: ignore
 
-<<<<<<< HEAD
 from official.vision.configs import common
 from official.vision.configs import decoders
 from official.core import config_definitions as cfg
 
-=======
->>>>>>> 1fead96d
+
 @dataclasses.dataclass
 class ZHead(hyperparams.Config):
     """Parameterization for the Mesh R-CNN Z Head."""
